package sdk

import (
	"context"
	"encoding/hex"
	"slices"

	ring_secp256k1 "github.com/athanorlabs/go-dleq/secp256k1"
	ringtypes "github.com/athanorlabs/go-dleq/types"
	"github.com/pokt-network/poktroll/pkg/crypto/rings"
	apptypes "github.com/pokt-network/poktroll/x/application/types"
	servicetypes "github.com/pokt-network/poktroll/x/service/types"
<<<<<<< HEAD
	sessiontypes "github.com/pokt-network/poktroll/x/session/types"
=======
	"github.com/pokt-network/ring-go"

	"github.com/pokt-network/shannon-sdk/types"
>>>>>>> d6cb20a3
)

// ApplicationLister returns all the applications or a single application with the specified address.
//
// It is used by the SDK to perform functions related to applications, e.g. listing applications delegating to a gateway address.
//
// TODO_DISCUSS: it may be possible to remove the need for this through providing helper functions and/or methods on the application struct.
type ApplicationLister interface {
	GetAllApplications(context.Context) ([]apptypes.Application, error)
	GetApplication(ctx context.Context, appAddress string) (apptypes.Application, error)
}

// ShannonSDK is the main struct for the SDK that will be used by the service
// to interact with the Shannon network
// TODO_TEST: Add unit tests for the ShannonSDK struct
type ShannonSDK struct {
	ApplicationLister
	accountClient AccountClient
	paramsClient  SharedParamsClient
	relayClient   RelayClient
	signer        Signer
}

// NewShannonSDK creates a new ShannonSDK instance with the given clients and signer.
// The clients are used to interact with the Shannon network.
// The signer is used to sign the relay requests.
func NewShannonSDK(
	applicationLister ApplicationLister,
	accountClient AccountClient,
	paramsClient SharedParamsClient,
	relayClient RelayClient,
	signer Signer,
) (*ShannonSDK, error) {
	return &ShannonSDK{
		ApplicationLister: applicationLister,
		accountClient:     accountClient,
		paramsClient:      paramsClient,
		relayClient:       relayClient,
		signer:            signer,
	}, nil
}

<<<<<<< HEAD
=======
// GetSessionSupplierEndpoints returns the current session with its assigned
// suppliers and their corresponding endpoints for the given application address
// and service id.
func (sdk *ShannonSDK) GetSessionSupplierEndpoints(
	ctx context.Context,
	appAddress string,
	serviceId string,
	queryHeight int64,
) (sessionSuppliers *types.SessionSuppliers, err error) {
	currentSession, err := sdk.sessionClient.GetSession(ctx, appAddress, serviceId, queryHeight)
	if err != nil {
		return nil, err
	}

	sessionSuppliers = &types.SessionSuppliers{
		Session:            currentSession,
		SuppliersEndpoints: make([]*types.SingleSupplierEndpoint, 0),
	}

	for _, supplier := range currentSession.Suppliers {
		for _, service := range supplier.Services {
			if service.Service.Id != serviceId {
				continue
			}

			for _, endpoint := range service.Endpoints {
				sessionSuppliers.SuppliersEndpoints = append(
					sessionSuppliers.SuppliersEndpoints,
					&types.SingleSupplierEndpoint{
						RpcType:         endpoint.RpcType,
						Url:             endpoint.Url,
						SupplierAddress: supplier.Address,
						SessionHeader:   currentSession.Header,
					},
				)
			}
		}
	}

	return sessionSuppliers, nil
}

>>>>>>> d6cb20a3
// GetApplicationsDelegatingToGateway returns the application addresses that are
// delegating to the given gateway address.
func (sdk *ShannonSDK) GetApplicationsDelegatingToGateway(
	ctx context.Context,
	gatewayAddress string,
<<<<<<< HEAD
	currentHeight int64,
=======
	queryHeight int64,
>>>>>>> d6cb20a3
) ([]string, error) {
	// TODO_DISCUSS: remove this call: pass to this function the list of Application structs, which can be obtained separately using the ApplicationClient.
	// It can be composed using other basic components of the SDK, e.g. get all the applications, get the latest block height, etc.
	// If this specific sequence of using basic components of the SDK occurs frequently enough that summarizing all the steps in
	// a single function call is desirable, one possible option could be defining helper functions.
	allApplications, err := sdk.ApplicationLister.GetAllApplications(ctx)
	if err != nil {
		return nil, err
	}

	params, err := sdk.paramsClient.GetParams(ctx)
	if err != nil {
		return nil, err
	}

	gatewayDelegatingApplications := make([]string, 0)
	for _, application := range allApplications {
		// Get the gateways that are currently delegated to the application
		// at the query height and check if the given gateway address is in the list.
		gatewaysDelegatedTo := rings.GetRingAddressesAtBlock(params, &application, queryHeight)
		if slices.Contains(gatewaysDelegatedTo, gatewayAddress) {
			// The application is delegating to the given gateway address, add it to the list.
			gatewayDelegatingApplications = append(gatewayDelegatingApplications, application.Address)
		}
	}

	return gatewayDelegatingApplications, nil
}

// SendRelay signs and sends a relay request to the given supplier endpoint
// with the given request body, method, and headers. It returns the relay
// response after verifying the supplier's signature.
func (sdk *ShannonSDK) SendRelay(
	ctx context.Context,
	header *sessiontypes.SessionHeader,
	latestHeight int64,
	supplierAddress string,
	endpointUrl string,
	requestBz []byte,
	queryHeight int64,
) (relayResponse *servicetypes.RelayResponse, err error) {
	if err := header.ValidateBasic(); err != nil {
		return nil, err
	}

	relayRequest := &servicetypes.RelayRequest{
		Meta: servicetypes.RelayRequestMetadata{
<<<<<<< HEAD
			SessionHeader: header,
			Signature:     nil,
=======
			SessionHeader:   sessionSupplierEndpoint.SessionHeader,
			Signature:       nil,
			SupplierAddress: sessionSupplierEndpoint.SupplierAddress,
>>>>>>> d6cb20a3
		},
		Payload: requestBz,
	}

<<<<<<< HEAD
	relayRequestSig, err := sdk.signRelayRequest(ctx, relayRequest, latestHeight)
=======
	relayRequestSig, err := sdk.signRelayRequest(ctx, relayRequest, queryHeight)
>>>>>>> d6cb20a3
	if err != nil {
		return nil, err
	}

	relayRequest.Meta.Signature = relayRequestSig

	relayRequestBz, err := relayRequest.Marshal()
	if err != nil {
		return nil, err
	}

	relayResponseBz, err := sdk.relayClient.SendRequest(
		ctx,
		endpointUrl,
		relayRequestBz,
	)
	if err != nil {
		return nil, err
	}

	relayResponse = &servicetypes.RelayResponse{}
	if err := relayResponse.Unmarshal(relayResponseBz); err != nil {
		return nil, err
	}

	if err := relayResponse.ValidateBasic(); err != nil {
		// Even if the relay response is invalid, we still return it to the caller
		// as it might contain the reason why it's failing basic validation.
		return relayResponse, err
	}

	supplierPubKey, err := sdk.accountClient.GetPubKeyFromAddress(
		ctx,
		supplierAddress,
	)
	if err != nil {
		return nil, err
	}

	if err := relayResponse.VerifySupplierSignature(supplierPubKey); err != nil {
		return nil, err
	}

	return relayResponse, nil
}

// signRelayRequest signs the given relay request using the signer's private key
// and the application's ring signature.
func (sdk *ShannonSDK) signRelayRequest(
	ctx context.Context,
	relayRequest *servicetypes.RelayRequest,
<<<<<<< HEAD
	latestHeight int64,
) (signature []byte, err error) {
	appAddress := relayRequest.GetMeta().SessionHeader.GetApplicationAddress()

	appRing, err := sdk.getRingForApplicationAddress(ctx, appAddress, latestHeight)
=======
	queryHeight int64,
) (signature []byte, err error) {
	appAddress := relayRequest.GetMeta().SessionHeader.GetApplicationAddress()

	appRing, err := sdk.getRingForApplicationAddress(ctx, appAddress, queryHeight)
>>>>>>> d6cb20a3
	if err != nil {
		return nil, err
	}

	signableBz, err := relayRequest.GetSignableBytesHash()
	if err != nil {
		return nil, err
	}

	signerPrivKeyBz, err := hex.DecodeString(sdk.signer.GetPrivateKeyHex())
	if err != nil {
		return nil, err
	}

	signerPrivKey, err := ring.Secp256k1().DecodeToScalar(signerPrivKeyBz)
	if err != nil {
		return nil, err
	}

	ringSig, err := appRing.Sign(signableBz, signerPrivKey)
	if err != nil {
		return nil, err
	}

	return ringSig.Serialize()
}

// getRingForApplicationAddress returns the ring for the given application address.
// The ring is created using the application's public key and the public keys of
// the gateways that are currently delegated from the application.
func (sdk *ShannonSDK) getRingForApplicationAddress(
	ctx context.Context,
	appAddress string,
<<<<<<< HEAD
	latestHeight int64,
=======
	queryHeight int64,
>>>>>>> d6cb20a3
) (addressRing *ring.Ring, err error) {
	// TODO_DISCUSS: It may be a good idea to remove this call, and pass the application struct to this function, instead of an address.
	application, err := sdk.ApplicationLister.GetApplication(ctx, appAddress)
	if err != nil {
		return nil, err
	}

	params, err := sdk.paramsClient.GetParams(ctx)
	if err != nil {
		return nil, err
	}

	// Get the current gateway addresses that are delegated from the application
	// at the latest height.
	currentGatewayAddresses := rings.GetRingAddressesAtBlock(params, &application, queryHeight)

	ringAddresses := make([]string, 0)
	ringAddresses = append(ringAddresses, application.Address)

	// If there are no current gateway addresses, use the application address as the ring address.
	if len(currentGatewayAddresses) == 0 {
		ringAddresses = append(ringAddresses, application.Address)
	} else {
		ringAddresses = append(ringAddresses, currentGatewayAddresses...)
	}

	curve := ring_secp256k1.NewCurve()
	ringPoints := make([]ringtypes.Point, 0, len(ringAddresses))

	// Create a ring point for each address.
	for _, address := range ringAddresses {
		pubKey, err := sdk.accountClient.GetPubKeyFromAddress(ctx, address)
		if err != nil {
			return nil, err
		}

		point, err := curve.DecodeToPoint(pubKey.Bytes())
		if err != nil {
			return nil, err
		}

		ringPoints = append(ringPoints, point)
	}

	return ring.NewFixedKeyRingFromPublicKeys(ring_secp256k1.NewCurve(), ringPoints)
}<|MERGE_RESOLUTION|>--- conflicted
+++ resolved
@@ -10,13 +10,8 @@
 	"github.com/pokt-network/poktroll/pkg/crypto/rings"
 	apptypes "github.com/pokt-network/poktroll/x/application/types"
 	servicetypes "github.com/pokt-network/poktroll/x/service/types"
-<<<<<<< HEAD
 	sessiontypes "github.com/pokt-network/poktroll/x/session/types"
-=======
 	"github.com/pokt-network/ring-go"
-
-	"github.com/pokt-network/shannon-sdk/types"
->>>>>>> d6cb20a3
 )
 
 // ApplicationLister returns all the applications or a single application with the specified address.
@@ -59,61 +54,12 @@
 	}, nil
 }
 
-<<<<<<< HEAD
-=======
-// GetSessionSupplierEndpoints returns the current session with its assigned
-// suppliers and their corresponding endpoints for the given application address
-// and service id.
-func (sdk *ShannonSDK) GetSessionSupplierEndpoints(
-	ctx context.Context,
-	appAddress string,
-	serviceId string,
-	queryHeight int64,
-) (sessionSuppliers *types.SessionSuppliers, err error) {
-	currentSession, err := sdk.sessionClient.GetSession(ctx, appAddress, serviceId, queryHeight)
-	if err != nil {
-		return nil, err
-	}
-
-	sessionSuppliers = &types.SessionSuppliers{
-		Session:            currentSession,
-		SuppliersEndpoints: make([]*types.SingleSupplierEndpoint, 0),
-	}
-
-	for _, supplier := range currentSession.Suppliers {
-		for _, service := range supplier.Services {
-			if service.Service.Id != serviceId {
-				continue
-			}
-
-			for _, endpoint := range service.Endpoints {
-				sessionSuppliers.SuppliersEndpoints = append(
-					sessionSuppliers.SuppliersEndpoints,
-					&types.SingleSupplierEndpoint{
-						RpcType:         endpoint.RpcType,
-						Url:             endpoint.Url,
-						SupplierAddress: supplier.Address,
-						SessionHeader:   currentSession.Header,
-					},
-				)
-			}
-		}
-	}
-
-	return sessionSuppliers, nil
-}
-
->>>>>>> d6cb20a3
 // GetApplicationsDelegatingToGateway returns the application addresses that are
 // delegating to the given gateway address.
 func (sdk *ShannonSDK) GetApplicationsDelegatingToGateway(
 	ctx context.Context,
 	gatewayAddress string,
-<<<<<<< HEAD
-	currentHeight int64,
-=======
-	queryHeight int64,
->>>>>>> d6cb20a3
+	queryHeight int64,
 ) ([]string, error) {
 	// TODO_DISCUSS: remove this call: pass to this function the list of Application structs, which can be obtained separately using the ApplicationClient.
 	// It can be composed using other basic components of the SDK, e.g. get all the applications, get the latest block height, etc.
@@ -161,23 +107,14 @@
 
 	relayRequest := &servicetypes.RelayRequest{
 		Meta: servicetypes.RelayRequestMetadata{
-<<<<<<< HEAD
-			SessionHeader: header,
-			Signature:     nil,
-=======
-			SessionHeader:   sessionSupplierEndpoint.SessionHeader,
+			SessionHeader:   header,
 			Signature:       nil,
-			SupplierAddress: sessionSupplierEndpoint.SupplierAddress,
->>>>>>> d6cb20a3
+			SupplierAddress: supplierAddress,
 		},
 		Payload: requestBz,
 	}
 
-<<<<<<< HEAD
-	relayRequestSig, err := sdk.signRelayRequest(ctx, relayRequest, latestHeight)
-=======
 	relayRequestSig, err := sdk.signRelayRequest(ctx, relayRequest, queryHeight)
->>>>>>> d6cb20a3
 	if err != nil {
 		return nil, err
 	}
@@ -229,19 +166,11 @@
 func (sdk *ShannonSDK) signRelayRequest(
 	ctx context.Context,
 	relayRequest *servicetypes.RelayRequest,
-<<<<<<< HEAD
-	latestHeight int64,
+	queryHeight int64,
 ) (signature []byte, err error) {
 	appAddress := relayRequest.GetMeta().SessionHeader.GetApplicationAddress()
 
-	appRing, err := sdk.getRingForApplicationAddress(ctx, appAddress, latestHeight)
-=======
-	queryHeight int64,
-) (signature []byte, err error) {
-	appAddress := relayRequest.GetMeta().SessionHeader.GetApplicationAddress()
-
 	appRing, err := sdk.getRingForApplicationAddress(ctx, appAddress, queryHeight)
->>>>>>> d6cb20a3
 	if err != nil {
 		return nil, err
 	}
@@ -275,11 +204,7 @@
 func (sdk *ShannonSDK) getRingForApplicationAddress(
 	ctx context.Context,
 	appAddress string,
-<<<<<<< HEAD
-	latestHeight int64,
-=======
-	queryHeight int64,
->>>>>>> d6cb20a3
+	queryHeight int64,
 ) (addressRing *ring.Ring, err error) {
 	// TODO_DISCUSS: It may be a good idea to remove this call, and pass the application struct to this function, instead of an address.
 	application, err := sdk.ApplicationLister.GetApplication(ctx, appAddress)
