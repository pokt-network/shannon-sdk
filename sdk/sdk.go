package sdk

import (
	"context"
	"encoding/hex"
	"slices"

	ring_secp256k1 "github.com/athanorlabs/go-dleq/secp256k1"
	ringtypes "github.com/athanorlabs/go-dleq/types"
	"github.com/noot/ring-go"
	"github.com/pokt-network/poktroll/pkg/crypto/rings"
	apptypes "github.com/pokt-network/poktroll/x/application/types"
	servicetypes "github.com/pokt-network/poktroll/x/service/types"

	"github.com/pokt-network/shannon-sdk/types"
)

// ApplicationLister returns all the applications or a single application with the specified address.
//
<<<<<<< HEAD
//	It is used by the SDK to perform functions related to applications, e.g. listing applications delegating to a gateway address.
//
// DISCUSS: it may be possible to remove the need for this through providing helper functions and/or methods on the application struct.
=======
// It is used by the SDK to perform functions related to applications, e.g. listing applications delegating to a gateway address.
//
// TODO_DISCUSS: it may be possible to remove the need for this through providing helper functions and/or methods on the application struct.
>>>>>>> 2302ca6f
type ApplicationLister interface {
	GetAllApplications(context.Context) ([]apptypes.Application, error)
	GetApplication(ctx context.Context, appAddress string) (apptypes.Application, error)
}

<<<<<<< HEAD
// HeightClient is used to fetch the latest block height.
//
//	In the future this could be scrapped in favor of passing the latest block height directly to functions that need it.
type HeightClient interface {
	LatestBlockHeight(ctx context.Context) (height int64, err error)
}

=======
>>>>>>> 2302ca6f
// ShannonSDK is the main struct for the SDK that will be used by the service
// to interact with the Shannon network
// TODO_TEST: Add unit tests for the ShannonSDK struct
type ShannonSDK struct {
	ApplicationLister
	sessionClient SessionClient
	accountClient AccountClient
	paramsClient  SharedParamsClient
<<<<<<< HEAD
	HeightClient
	relayClient RelayClient
	signer      Signer
=======
	blockClient   BlockClient
	relayClient   RelayClient
	signer        Signer
>>>>>>> 2302ca6f
}

// NewShannonSDK creates a new ShannonSDK instance with the given clients and signer.
// The clients are used to interact with the Shannon network.
// The signer is used to sign the relay requests.
func NewShannonSDK(
	applicationLister ApplicationLister,
	sessionClient SessionClient,
	accountClient AccountClient,
	paramsClient SharedParamsClient,
	heightClient HeightClient,
	relayClient RelayClient,
	signer Signer,
) (*ShannonSDK, error) {
	return &ShannonSDK{
		ApplicationLister: applicationLister,
		sessionClient:     sessionClient,
		accountClient:     accountClient,
		paramsClient:      paramsClient,
		HeightClient:      heightClient,
		relayClient:       relayClient,
		signer:            signer,
	}, nil
}

// GetSessionSupplierEndpoints returns the current session with its assigned
// suppliers and their corresponding endpoints for the given application address
// and service id.
func (sdk *ShannonSDK) GetSessionSupplierEndpoints(
	ctx context.Context,
	appAddress string,
	serviceId string,
) (sessionSuppliers *types.SessionSuppliers, err error) {
	latestHeight, err := sdk.HeightClient.LatestBlockHeight(ctx)
	if err != nil {
		return nil, err
	}

	currentSession, err := sdk.sessionClient.GetSession(ctx, appAddress, serviceId, latestHeight)
	if err != nil {
		return nil, err
	}

	sessionSuppliers = &types.SessionSuppliers{
		Session:            currentSession,
		SuppliersEndpoints: make([]*types.SingleSupplierEndpoint, 0),
	}

	for _, supplier := range currentSession.Suppliers {
		for _, service := range supplier.Services {
			if service.Service.Id != serviceId {
				continue
			}

			for _, endpoint := range service.Endpoints {
				sessionSuppliers.SuppliersEndpoints = append(
					sessionSuppliers.SuppliersEndpoints,
					&types.SingleSupplierEndpoint{
						RpcType:         endpoint.RpcType,
						Url:             endpoint.Url,
						SupplierAddress: supplier.Address,
						SessionHeader:   currentSession.Header,
					},
				)
			}
		}
	}

	return sessionSuppliers, nil
}

// GetApplicationsDelegatingToGateway returns the application addresses that are
// delegating to the given gateway address.
func (sdk *ShannonSDK) GetApplicationsDelegatingToGateway(
	ctx context.Context,
	gatewayAddress string,
) ([]string, error) {
<<<<<<< HEAD
	// DISCUSS: remove this call: pass to this function the list of Application structs, which can be obtained separately using the ApplicationClient.
	//	It can be composed using other basic components of the SDK, e.g. get all the applications, get the latest block height, etc.
	//	If this specific sequence of using basic components of the SDK occurs frequently enough that summarizing all the steps in
	//		a single function call is desirable, one possible option could be defining helper functions.
=======
	// TODO_DISCUSS: remove this call: pass to this function the list of Application structs, which can be obtained separately using the ApplicationClient.
	// It can be composed using other basic components of the SDK, e.g. get all the applications, get the latest block height, etc.
	// If this specific sequence of using basic components of the SDK occurs frequently enough that summarizing all the steps in
	// a single function call is desirable, one possible option could be defining helper functions.
>>>>>>> 2302ca6f
	allApplications, err := sdk.ApplicationLister.GetAllApplications(ctx)
	if err != nil {
		return nil, err
	}

	currentHeight, err := sdk.HeightClient.LatestBlockHeight(ctx)
	if err != nil {
		return nil, err
	}

	params, err := sdk.paramsClient.GetParams(ctx)
	if err != nil {
		return nil, err
	}

	gatewayDelegatingApplications := make([]string, 0)
	for _, application := range allApplications {
		// Get the gateways that are currently delegated to the application
		// at the current height and check if the given gateway address is in the list.
		gatewaysDelegatedTo := rings.GetRingAddressesAtBlock(params, &application, currentHeight)
		if slices.Contains(gatewaysDelegatedTo, gatewayAddress) {
			// The application is delegating to the given gateway address, add it to the list.
			gatewayDelegatingApplications = append(gatewayDelegatingApplications, application.Address)
		}
	}

	return gatewayDelegatingApplications, nil
}

// SendRelay signs and sends a relay request to the given supplier endpoint
// with the given request body, method, and headers. It returns the relay
// response after verifying the supplier's signature.
func (sdk *ShannonSDK) SendRelay(
	ctx context.Context,
	sessionSupplierEndpoint *types.SingleSupplierEndpoint,
	requestBz []byte,
) (relayResponse *servicetypes.RelayResponse, err error) {
	if err := sessionSupplierEndpoint.SessionHeader.ValidateBasic(); err != nil {
		return nil, err
	}

	relayRequest := &servicetypes.RelayRequest{
		Meta: servicetypes.RelayRequestMetadata{
			SessionHeader: sessionSupplierEndpoint.SessionHeader,
			Signature:     nil,
		},
		Payload: requestBz,
	}

	relayRequestSig, err := sdk.signRelayRequest(ctx, relayRequest)
	if err != nil {
		return nil, err
	}

	relayRequest.Meta.Signature = relayRequestSig

	relayRequestBz, err := relayRequest.Marshal()
	if err != nil {
		return nil, err
	}

	relayResponseBz, err := sdk.relayClient.SendRequest(
		ctx,
		sessionSupplierEndpoint.Url,
		relayRequestBz,
	)
	if err != nil {
		return nil, err
	}

	relayResponse = &servicetypes.RelayResponse{}
	if err := relayResponse.Unmarshal(relayResponseBz); err != nil {
		return nil, err
	}

	if err := relayResponse.ValidateBasic(); err != nil {
		// Even if the relay response is invalid, we still return it to the caller
		// as it might contain the reason why it's failing basic validation.
		return relayResponse, err
	}

	supplierPubKey, err := sdk.accountClient.GetPubKeyFromAddress(
		ctx,
		sessionSupplierEndpoint.SupplierAddress,
	)
	if err != nil {
		return nil, err
	}

	if err := relayResponse.VerifySupplierSignature(supplierPubKey); err != nil {
		return nil, err
	}

	return relayResponse, nil
}

// signRelayRequest signs the given relay request using the signer's private key
// and the application's ring signature.
func (sdk *ShannonSDK) signRelayRequest(
	ctx context.Context,
	relayRequest *servicetypes.RelayRequest,
) (signature []byte, err error) {
	appAddress := relayRequest.GetMeta().SessionHeader.GetApplicationAddress()

	appRing, err := sdk.getRingForApplicationAddress(ctx, appAddress)
	if err != nil {
		return nil, err
	}

	signableBz, err := relayRequest.GetSignableBytesHash()
	if err != nil {
		return nil, err
	}

	signerPrivKeyBz, err := hex.DecodeString(sdk.signer.GetPrivateKeyHex())
	if err != nil {
		return nil, err
	}

	signerPrivKey, err := ring.Secp256k1().DecodeToScalar(signerPrivKeyBz)
	if err != nil {
		return nil, err
	}

	ringSig, err := appRing.Sign(signableBz, signerPrivKey)
	if err != nil {
		return nil, err
	}

	return ringSig.Serialize()
}

// getRingForApplicationAddress returns the ring for the given application address.
// The ring is created using the application's public key and the public keys of
// the gateways that are currently delegated from the application.
func (sdk *ShannonSDK) getRingForApplicationAddress(
	ctx context.Context,
	appAddress string,
) (addressRing *ring.Ring, err error) {
<<<<<<< HEAD
	// DISCUSS: It may be a good idea to remove this call, and pass the application struct to this function, instead of an address.
=======
	// TODO_DISCUSS: It may be a good idea to remove this call, and pass the application struct to this function, instead of an address.
>>>>>>> 2302ca6f
	application, err := sdk.ApplicationLister.GetApplication(ctx, appAddress)
	if err != nil {
		return nil, err
	}

	latestHeight, err := sdk.HeightClient.LatestBlockHeight(ctx)
	if err != nil {
		return nil, err
	}

	params, err := sdk.paramsClient.GetParams(ctx)
	if err != nil {
		return nil, err
	}

	// Get the current gateway addresses that are delegated from the application
	// at the latest height.
	currentGatewayAddresses := rings.GetRingAddressesAtBlock(params, &application, latestHeight)

	ringAddresses := make([]string, 0)
	ringAddresses = append(ringAddresses, application.Address)

	// If there are no current gateway addresses, use the application address as the ring address.
	if len(currentGatewayAddresses) == 0 {
		ringAddresses = append(ringAddresses, application.Address)
	} else {
		ringAddresses = append(ringAddresses, currentGatewayAddresses...)
	}

	curve := ring_secp256k1.NewCurve()
	ringPoints := make([]ringtypes.Point, 0, len(ringAddresses))

	// Create a ring point for each address.
	for _, address := range ringAddresses {
		pubKey, err := sdk.accountClient.GetPubKeyFromAddress(ctx, address)
		if err != nil {
			return nil, err
		}

		point, err := curve.DecodeToPoint(pubKey.Bytes())
		if err != nil {
			return nil, err
		}

		ringPoints = append(ringPoints, point)
	}

	return ring.NewFixedKeyRingFromPublicKeys(ring_secp256k1.NewCurve(), ringPoints)
}<|MERGE_RESOLUTION|>--- conflicted
+++ resolved
@@ -17,30 +17,21 @@
 
 // ApplicationLister returns all the applications or a single application with the specified address.
 //
-<<<<<<< HEAD
-//	It is used by the SDK to perform functions related to applications, e.g. listing applications delegating to a gateway address.
-//
-// DISCUSS: it may be possible to remove the need for this through providing helper functions and/or methods on the application struct.
-=======
 // It is used by the SDK to perform functions related to applications, e.g. listing applications delegating to a gateway address.
 //
 // TODO_DISCUSS: it may be possible to remove the need for this through providing helper functions and/or methods on the application struct.
->>>>>>> 2302ca6f
 type ApplicationLister interface {
 	GetAllApplications(context.Context) ([]apptypes.Application, error)
 	GetApplication(ctx context.Context, appAddress string) (apptypes.Application, error)
 }
 
-<<<<<<< HEAD
 // HeightClient is used to fetch the latest block height.
 //
-//	In the future this could be scrapped in favor of passing the latest block height directly to functions that need it.
+// In the future this could be scrapped in favor of passing the latest block height directly to functions that need it.
 type HeightClient interface {
 	LatestBlockHeight(ctx context.Context) (height int64, err error)
 }
 
-=======
->>>>>>> 2302ca6f
 // ShannonSDK is the main struct for the SDK that will be used by the service
 // to interact with the Shannon network
 // TODO_TEST: Add unit tests for the ShannonSDK struct
@@ -49,15 +40,9 @@
 	sessionClient SessionClient
 	accountClient AccountClient
 	paramsClient  SharedParamsClient
-<<<<<<< HEAD
 	HeightClient
 	relayClient RelayClient
 	signer      Signer
-=======
-	blockClient   BlockClient
-	relayClient   RelayClient
-	signer        Signer
->>>>>>> 2302ca6f
 }
 
 // NewShannonSDK creates a new ShannonSDK instance with the given clients and signer.
@@ -135,17 +120,10 @@
 	ctx context.Context,
 	gatewayAddress string,
 ) ([]string, error) {
-<<<<<<< HEAD
-	// DISCUSS: remove this call: pass to this function the list of Application structs, which can be obtained separately using the ApplicationClient.
-	//	It can be composed using other basic components of the SDK, e.g. get all the applications, get the latest block height, etc.
-	//	If this specific sequence of using basic components of the SDK occurs frequently enough that summarizing all the steps in
-	//		a single function call is desirable, one possible option could be defining helper functions.
-=======
 	// TODO_DISCUSS: remove this call: pass to this function the list of Application structs, which can be obtained separately using the ApplicationClient.
 	// It can be composed using other basic components of the SDK, e.g. get all the applications, get the latest block height, etc.
 	// If this specific sequence of using basic components of the SDK occurs frequently enough that summarizing all the steps in
 	// a single function call is desirable, one possible option could be defining helper functions.
->>>>>>> 2302ca6f
 	allApplications, err := sdk.ApplicationLister.GetAllApplications(ctx)
 	if err != nil {
 		return nil, err
@@ -285,11 +263,7 @@
 	ctx context.Context,
 	appAddress string,
 ) (addressRing *ring.Ring, err error) {
-<<<<<<< HEAD
-	// DISCUSS: It may be a good idea to remove this call, and pass the application struct to this function, instead of an address.
-=======
 	// TODO_DISCUSS: It may be a good idea to remove this call, and pass the application struct to this function, instead of an address.
->>>>>>> 2302ca6f
 	application, err := sdk.ApplicationLister.GetApplication(ctx, appAddress)
 	if err != nil {
 		return nil, err
